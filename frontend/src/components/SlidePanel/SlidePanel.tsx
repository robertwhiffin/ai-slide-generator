import React, { useEffect, useState, useRef } from 'react';
import {
  DndContext,
  closestCenter,
  KeyboardSensor,
  PointerSensor,
  useSensor,
  useSensors,
  type DragEndEvent,
} from '@dnd-kit/core';
import {
  arrayMove,
  SortableContext,
  sortableKeyboardCoordinates,
  verticalListSortingStrategy,
} from '@dnd-kit/sortable';
import { FiPlay, FiDownload } from 'react-icons/fi';
import type { Slide, SlideDeck } from '../../types/slide';
import { SlideTile } from './SlideTile';
import { PresentationMode } from '../PresentationMode';
import { api } from '../../services/api';
import { useSelection } from '../../contexts/SelectionContext';
<<<<<<< HEAD
import { exportSlideDeckToPDF } from '../../services/pdf_client';
import { FiDownload, FiFile, FiFileText } from 'react-icons/fi';
=======
import { useSession } from '../../contexts/SessionContext';

const isDebugMode = (): boolean => {
  const urlParams = new URLSearchParams(window.location.search);
  return urlParams.get('debug') === 'true' || localStorage.getItem('debug') === 'true';
};
>>>>>>> 70a884e0

interface SlidePanelProps {
  slideDeck: SlideDeck | null;
  rawHtml: string | null;
  onSlideChange: (slideDeck: SlideDeck) => void;
}

type ViewMode = 'tiles' | 'rawhtml' | 'rawtext';

export const SlidePanel: React.FC<SlidePanelProps> = ({ slideDeck, rawHtml, onSlideChange }) => {
  const [isReordering, setIsReordering] = useState(false);
  const [viewMode, setViewMode] = useState<ViewMode>('tiles');
<<<<<<< HEAD
  const [isExportingPDF, setIsExportingPDF] = useState(false);
  const [isExportingPPTX, setIsExportingPPTX] = useState(false);
  const [showExportMenu, setShowExportMenu] = useState(false);
  const exportMenuRef = useRef<HTMLDivElement>(null);
=======
  const [isPresentationMode, setIsPresentationMode] = useState(false);
>>>>>>> 70a884e0
  const { selectedIndices, setSelection, clearSelection } = useSelection();
  const { sessionId } = useSession();
  
  const sensors = useSensors(
    useSensor(PointerSensor),
    useSensor(KeyboardSensor, {
      coordinateGetter: sortableKeyboardCoordinates,
    })
  );

  const handleDragEnd = async (event: DragEndEvent) => {
    const { active, over } = event;

    if (!over || !slideDeck) return;
    
    if (active.id !== over.id) {
      const oldIndex = slideDeck.slides.findIndex(s => s.slide_id === active.id);
      const newIndex = slideDeck.slides.findIndex(s => s.slide_id === over.id);

      // Optimistic update
      const newSlides = arrayMove(slideDeck.slides, oldIndex, newIndex);
      onSlideChange({ ...slideDeck, slides: newSlides });

      // Persist to backend
      if (!sessionId) {
        alert('Session not initialized');
        onSlideChange(slideDeck);
        return;
      }

      setIsReordering(true);
      try {
        const newOrder = newSlides.map((_, idx) => 
          slideDeck.slides.findIndex(s => s.slide_id === newSlides[idx].slide_id)
        );
        const updatedDeck = await api.reorderSlides(newOrder, sessionId);
        onSlideChange(updatedDeck);
        clearSelection();
      } catch (error) {
        console.error('Failed to reorder:', error);
        // Revert on error
        onSlideChange(slideDeck);
        alert('Failed to reorder slides');
      } finally {
        setIsReordering(false);
      }
    }
  };

  const handleDeleteSlide = async (index: number) => {
    if (!slideDeck || !sessionId) return;
    
    if (!confirm(`Delete slide ${index + 1}?`)) return;

    try {
      const updatedDeck = await api.deleteSlide(index, sessionId);
      onSlideChange(updatedDeck);
      clearSelection();
    } catch (error) {
      console.error('Failed to delete:', error);
      alert('Failed to delete slide');
    }
  };

  const handleDuplicateSlide = async (index: number) => {
    if (!slideDeck || !sessionId) return;

    try {
      const updatedDeck = await api.duplicateSlide(index, sessionId);
      onSlideChange(updatedDeck);
      clearSelection();
    } catch (error) {
      console.error('Failed to duplicate:', error);
      alert('Failed to duplicate slide');
    }
  };

  const handleUpdateSlide = async (index: number, html: string) => {
    if (!slideDeck || !sessionId) return;

    try {
      await api.updateSlide(index, html, sessionId);
      // Fetch updated deck
      const result = await api.getSlides(sessionId);
      if (result.slide_deck) {
        onSlideChange(result.slide_deck);
      }
      clearSelection();
    } catch (error) {
      console.error('Failed to update:', error);
      throw error; // Re-throw for editor to handle
    }
  };

  const handleExportPDF = async () => {
    if (!slideDeck || isExportingPDF) return;

    setIsExportingPDF(true);
    setShowExportMenu(false);
    try {
      const timestamp = new Date().toISOString().replace(/[:.]/g, '-').slice(0, -5);
      const filename = `${slideDeck.title || 'slides'}_${timestamp}.pdf`;
      
      await exportSlideDeckToPDF(slideDeck, filename, {
        format: 'a4',
        orientation: 'landscape',
        scale: 1.2, // Optimized for file size vs quality
        waitForCharts: 2000,
        imageQuality: 0.85, // JPEG quality (good balance)
      });
    } catch (error) {
      console.error('PDF export failed:', error);
      const message = error instanceof Error 
        ? error.message 
        : 'Failed to export PDF. Please try again.';
      alert(message);
    } finally {
      setIsExportingPDF(false);
    }
  };

  const handleExportPPTX = async () => {
    if (!slideDeck || isExportingPPTX) return;
    
    setIsExportingPPTX(true);
    setShowExportMenu(false);
    
    try {
      const blob = await api.exportToPPTX(true);
      
      // Create download link
      const url = window.URL.createObjectURL(blob);
      const a = document.createElement('a');
      a.href = url;
      const timestamp = new Date().toISOString().slice(0, 10);
      a.download = `${slideDeck.title || 'slides'}_${timestamp}.pptx`;
      document.body.appendChild(a);
      a.click();
      document.body.removeChild(a);
      window.URL.revokeObjectURL(url);
    } catch (error) {
      console.error('PPTX export failed:', error);
      const message = error instanceof Error 
        ? error.message 
        : 'Failed to export PPTX. Please try again.';
      alert(message);
    } finally {
      setIsExportingPPTX(false);
    }
  };

  useEffect(() => {
    if (!slideDeck) {
      clearSelection();
      return;
    }

    const validIndices = selectedIndices.filter(
      index => index >= 0 && index < slideDeck.slides.length,
    );

    if (validIndices.length !== selectedIndices.length) {
      const slides: Slide[] = validIndices
        .map(index => slideDeck.slides[index])
        .filter((slide): slide is Slide => Boolean(slide));
      setSelection(validIndices, slides);
    }
  }, [slideDeck, selectedIndices, clearSelection, setSelection]);

<<<<<<< HEAD
  // Close export menu when clicking outside
  useEffect(() => {
    const handleClickOutside = (event: MouseEvent) => {
      if (exportMenuRef.current && !exportMenuRef.current.contains(event.target as Node)) {
        setShowExportMenu(false);
      }
    };
    
    if (showExportMenu) {
      document.addEventListener('mousedown', handleClickOutside);
      return () => document.removeEventListener('mousedown', handleClickOutside);
    }
  }, [showExportMenu]);
=======
  const handleDownload = () => {
    if (!slideDeck) return;

    const slidesHtml = slideDeck.slides
      .map((slide) => `<section>${slide.html}</section>`)
      .join('\n');

    const externalScriptsHtml = slideDeck.external_scripts
      .map((src) => `<script src="${src}"></script>`)
      .join('\n');

    const html = `<!DOCTYPE html>
<html lang="en">
<head>
  <meta charset="UTF-8">
  <meta name="viewport" content="width=device-width, initial-scale=1.0">
  <title>${slideDeck.title || 'Presentation'}</title>
  <link rel="stylesheet" href="https://cdn.jsdelivr.net/npm/reveal.js@5/dist/reveal.css">
  <link rel="stylesheet" href="https://cdn.jsdelivr.net/npm/reveal.js@5/dist/theme/white.css">
  ${externalScriptsHtml}
  <style>
    html, body {
      margin: 0;
      padding: 0;
      width: 100%;
      height: 100%;
      overflow: hidden;
      background: #000;
    }
    .reveal-viewport {
      display: flex;
      justify-content: center;
      align-items: center;
      width: 100%;
      height: 100%;
    }
    .reveal {
      width: 100%;
      height: 100%;
    }
    .reveal .slides {
      text-align: left;
    }
    .reveal .slides section {
      height: 100%;
      width: 100%;
      padding: 0;
      box-sizing: border-box;
    }
    .reveal .slides section .slide {
      width: 100% !important;
      height: 100% !important;
      min-height: 100% !important;
      max-height: 100% !important;
      position: relative;
      box-sizing: border-box;
    }
    .reveal canvas {
      max-width: 100%;
    }
    ${slideDeck.css}
  </style>
</head>
<body>
  <div class="reveal-viewport">
    <div class="reveal">
      <div class="slides">
        ${slidesHtml}
      </div>
    </div>
  </div>
  <script src="https://cdn.jsdelivr.net/npm/reveal.js@5/dist/reveal.js"></script>
  <script>
    function waitForChartJs(callback, maxAttempts = 50) {
      let attempts = 0;
      const check = () => {
        attempts++;
        if (typeof Chart !== 'undefined') {
          callback();
        } else if (attempts < maxAttempts) {
          setTimeout(check, 100);
        }
      };
      check();
    }

    function initializeCharts() {
      ${slideDeck.scripts}
    }

    Reveal.initialize({
      hash: true,
      controls: true,
      progress: true,
      slideNumber: true,
      overview: true,
      width: 1280,
      height: 720,
      margin: 0,
      minScale: 0.1,
      maxScale: 2.0,
      center: true,
      transition: 'slide',
      display: 'flex'
    }).then(() => {
      waitForChartJs(initializeCharts);
    });
  </script>
</body>
</html>`;

    const blob = new Blob([html], { type: 'text/html' });
    const url = URL.createObjectURL(blob);
    const a = document.createElement('a');
    a.href = url;
    a.download = `${(slideDeck.title || 'presentation').replace(/[^a-z0-9]/gi, '-').toLowerCase()}.html`;
    document.body.appendChild(a);
    a.click();
    document.body.removeChild(a);
    URL.revokeObjectURL(url);
  };
>>>>>>> 70a884e0
  if (!slideDeck) {
    return (
      <div className="flex items-center justify-center h-full bg-gray-50">
        <div className="text-center text-gray-500">
          <p className="text-lg font-medium">No slides yet</p>
          <p className="text-sm mt-2">Send a message to generate slides</p>
        </div>
      </div>
    );
  }

  return (
    <div className="h-full flex flex-col bg-gray-50">
      {/* Header with Tabs */}
      <div className="bg-white border-b">
        <div className="p-4 flex items-center justify-between">
          <div>
            <h2 className="text-lg font-semibold">{slideDeck.title}</h2>
            <p className="text-sm text-gray-500">
              {slideDeck.slide_count} slide{slideDeck.slide_count !== 1 ? 's' : ''}
              {isReordering && ' • Reordering...'}
<<<<<<< HEAD
              {isExportingPDF && ' • Exporting PDF...'}
              {isExportingPPTX && ' • Exporting PowerPoint...'}
            </p>
          </div>
          
          {/* Export Dropdown Menu */}
          <div className="relative" ref={exportMenuRef}>
            <button
              onClick={() => setShowExportMenu(!showExportMenu)}
              disabled={!slideDeck || isExportingPDF || isExportingPPTX}
              className={`
                flex items-center space-x-2 px-4 py-2 rounded-lg transition-colors
                ${!slideDeck || isExportingPDF || isExportingPPTX
                  ? 'bg-gray-100 text-gray-400 cursor-not-allowed'
                  : 'bg-blue-600 text-white hover:bg-blue-700'
                }
              `}
              title="Export slides"
            >
              {(isExportingPDF || isExportingPPTX) ? (
                <>
                  <div className="animate-spin rounded-full h-4 w-4 border-2 border-white border-t-transparent"></div>
                  <span>Exporting...</span>
                </>
              ) : (
                <>
                  <FiDownload size={18} />
                  <span>Export</span>
                </>
              )}
            </button>
            
            {showExportMenu && !isExportingPDF && !isExportingPPTX && (
              <div className="absolute right-0 mt-2 w-48 bg-white rounded-lg shadow-lg border border-blue-200 py-1 z-50">
                <button
                  onClick={handleExportPDF}
                  className="w-full text-left px-4 py-2 hover:bg-blue-50 flex items-center space-x-2 text-gray-700 hover:text-blue-700 transition-colors"
                >
                  <FiFileText size={18} className="text-blue-600" />
                  <span>Export as PDF</span>
                </button>
                <button
                  onClick={handleExportPPTX}
                  className="w-full text-left px-4 py-2 hover:bg-blue-50 flex items-center space-x-2 text-gray-700 hover:text-blue-700 transition-colors"
                >
                  <FiFile size={18} className="text-blue-600" />
                  <span>Export as PowerPoint</span>
                </button>
              </div>
            )}
=======
            </p>
          </div>
          <div className="flex items-center gap-2">
            <button
              onClick={handleDownload}
              className="flex items-center gap-2 px-4 py-2 bg-gray-100 text-gray-700 rounded-lg hover:bg-gray-200 transition-colors"
            >
              <FiDownload size={16} />
              Download
            </button>
            <button
              onClick={() => setIsPresentationMode(true)}
              className="flex items-center gap-2 px-4 py-2 bg-blue-600 text-white rounded-lg hover:bg-blue-700 transition-colors"
            >
              <FiPlay size={16} />
              Present
            </button>
>>>>>>> 70a884e0
          </div>
        </div>

        {/* Tab Navigation */}
        <div className="flex border-t">
          <button
            onClick={() => setViewMode('tiles')}
            className={`px-6 py-3 text-sm font-medium border-b-2 transition-colors ${
              viewMode === 'tiles'
                ? 'border-blue-600 text-blue-600'
                : 'border-transparent text-gray-600 hover:text-gray-800 hover:border-gray-300'
            }`}
          >
            Generated Slides
          </button>
          {isDebugMode() && (
            <>
              <button
                onClick={() => setViewMode('rawhtml')}
                className={`px-6 py-3 text-sm font-medium border-b-2 transition-colors ${
                  viewMode === 'rawhtml'
                    ? 'border-blue-600 text-blue-600'
                    : 'border-transparent text-gray-600 hover:text-gray-800 hover:border-gray-300'
                }`}
                disabled={!rawHtml}
              >
                Raw HTML (Rendered)
              </button>
              <button
                onClick={() => setViewMode('rawtext')}
                className={`px-6 py-3 text-sm font-medium border-b-2 transition-colors ${
                  viewMode === 'rawtext'
                    ? 'border-blue-600 text-blue-600'
                    : 'border-transparent text-gray-600 hover:text-gray-800 hover:border-gray-300'
                }`}
                disabled={!rawHtml}
              >
                Raw HTML (Text)
              </button>
            </>
          )}
        </div>
      </div>

      {/* Content Area */}
      <div className="flex-1 overflow-hidden">
        {viewMode === 'tiles' && (
          <div className="h-full overflow-y-auto">
            <div className="p-4 space-y-4">
              <DndContext
                sensors={sensors}
                collisionDetection={closestCenter}
                onDragEnd={handleDragEnd}
              >
                <SortableContext
                  items={slideDeck.slides.map(s => s.slide_id)}
                  strategy={verticalListSortingStrategy}
                >
        {slideDeck.slides.map((slide, index) => (
          <SlideTile
            key={slide.slide_id}
            slide={slide}
            slideDeck={slideDeck}
            index={index}
                      onDelete={() => handleDeleteSlide(index)}
                      onDuplicate={() => handleDuplicateSlide(index)}
                      onUpdate={(html) => handleUpdateSlide(index, html)}
          />
        ))}
                </SortableContext>
              </DndContext>
            </div>
          </div>
        )}

        {viewMode === 'rawhtml' && rawHtml && (
          <div className="h-full flex flex-col">
            <div className="p-4 bg-yellow-50 border-b border-yellow-200">
              <p className="text-sm text-yellow-800">
                <strong>Raw HTML (Rendered):</strong> This is the original HTML returned by the AI, rendered in an iframe. Compare with "Parsed Slides" to identify parsing issues.
              </p>
            </div>
            <div className="flex-1 p-4 overflow-hidden">
              <div className="h-full bg-white rounded-lg shadow-md overflow-hidden">
                <iframe
                  srcDoc={rawHtml}
                  title="Raw HTML Preview"
                  className="w-full h-full border-0"
                  sandbox="allow-scripts"
                />
              </div>
            </div>
          </div>
        )}

        {viewMode === 'rawtext' && rawHtml && (
          <div className="h-full flex flex-col">
            <div className="p-4 bg-purple-50 border-b border-purple-200">
              <p className="text-sm text-purple-800">
                <strong>Raw HTML (Text):</strong> The original HTML source code from the AI. Use this to inspect the structure and find issues.
              </p>
            </div>
            <div className="flex-1 p-4 overflow-auto">
              <pre className="bg-gray-900 text-gray-100 p-4 rounded-lg text-xs overflow-auto">
                <code>{rawHtml}</code>
              </pre>
            </div>
          </div>
        )}
      </div>

      {isPresentationMode && (
        <PresentationMode
          slideDeck={slideDeck}
          onExit={() => setIsPresentationMode(false)}
          startIndex={0}
        />
      )}
    </div>
  );
};<|MERGE_RESOLUTION|>--- conflicted
+++ resolved
@@ -20,17 +20,14 @@
 import { PresentationMode } from '../PresentationMode';
 import { api } from '../../services/api';
 import { useSelection } from '../../contexts/SelectionContext';
-<<<<<<< HEAD
 import { exportSlideDeckToPDF } from '../../services/pdf_client';
 import { FiDownload, FiFile, FiFileText } from 'react-icons/fi';
-=======
 import { useSession } from '../../contexts/SessionContext';
 
 const isDebugMode = (): boolean => {
   const urlParams = new URLSearchParams(window.location.search);
   return urlParams.get('debug') === 'true' || localStorage.getItem('debug') === 'true';
 };
->>>>>>> 70a884e0
 
 interface SlidePanelProps {
   slideDeck: SlideDeck | null;
@@ -43,14 +40,11 @@
 export const SlidePanel: React.FC<SlidePanelProps> = ({ slideDeck, rawHtml, onSlideChange }) => {
   const [isReordering, setIsReordering] = useState(false);
   const [viewMode, setViewMode] = useState<ViewMode>('tiles');
-<<<<<<< HEAD
   const [isExportingPDF, setIsExportingPDF] = useState(false);
   const [isExportingPPTX, setIsExportingPPTX] = useState(false);
   const [showExportMenu, setShowExportMenu] = useState(false);
   const exportMenuRef = useRef<HTMLDivElement>(null);
-=======
   const [isPresentationMode, setIsPresentationMode] = useState(false);
->>>>>>> 70a884e0
   const { selectedIndices, setSelection, clearSelection } = useSelection();
   const { sessionId } = useSession();
   
@@ -220,7 +214,6 @@
     }
   }, [slideDeck, selectedIndices, clearSelection, setSelection]);
 
-<<<<<<< HEAD
   // Close export menu when clicking outside
   useEffect(() => {
     const handleClickOutside = (event: MouseEvent) => {
@@ -234,7 +227,6 @@
       return () => document.removeEventListener('mousedown', handleClickOutside);
     }
   }, [showExportMenu]);
-=======
   const handleDownload = () => {
     if (!slideDeck) return;
 
@@ -356,7 +348,6 @@
     document.body.removeChild(a);
     URL.revokeObjectURL(url);
   };
->>>>>>> 70a884e0
   if (!slideDeck) {
     return (
       <div className="flex items-center justify-center h-full bg-gray-50">
@@ -378,7 +369,6 @@
             <p className="text-sm text-gray-500">
               {slideDeck.slide_count} slide{slideDeck.slide_count !== 1 ? 's' : ''}
               {isReordering && ' • Reordering...'}
-<<<<<<< HEAD
               {isExportingPDF && ' • Exporting PDF...'}
               {isExportingPPTX && ' • Exporting PowerPoint...'}
             </p>
@@ -429,7 +419,6 @@
                 </button>
               </div>
             )}
-=======
             </p>
           </div>
           <div className="flex items-center gap-2">
@@ -447,7 +436,6 @@
               <FiPlay size={16} />
               Present
             </button>
->>>>>>> 70a884e0
           </div>
         </div>
 
