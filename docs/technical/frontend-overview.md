# Frontend System Overview

How the React/Vite frontend is structured, how it communicates with backend APIs, and the concepts needed to extend or operate the UI.

---

## Stack & Entry Points

- **Tooling:** Vite + React + TypeScript, Tailwind utility classes, `@dnd-kit` for drag/drop, `@monaco-editor/react` for HTML editing, standard Fetch for API calls.
- **Entrypoint:** `src/main.tsx` injects `<App />` into `#root`. `src/App.tsx` wraps the tree in `ProfileProvider`, `SessionProvider`, `GenerationProvider`, `SelectionProvider` and renders `AppLayout`.
- **Env configuration:** `src/services/api.ts` reads `import.meta.env.VITE_API_URL` (defaults to `http://localhost:8000` in dev, relative URLs in production).

---

## High-Level Layout (`src/components/Layout/AppLayout.tsx`)

```
┌──────────────────────────────────────────────────────────────┐
│ Header: title + session metadata                              │
├──────────────┬──────────────┬─────────────────────────────────┤
│ Chat Panel   │ Selection    │ Slide Panel                     │
│ (32% width)  │ Ribbon       │ (flex-1)                        │
│              │ (fixed 256px)│                                 │
└──────────────┴──────────────┴─────────────────────────────────┘
```

- **ChatPanel** owns chat history and calls backend APIs to generate or edit slides.
- **SelectionRibbon** mirrors the current `SlideDeck` with dual interaction:
  - **Click slide preview** – scrolls the main SlidePanel to that slide
  - **Click checkbox** – toggles slide selection for chat context (contiguous only)
- **SlidePanel** shows parsed slides, raw HTML render, or plain HTML text; exposes per-slide actions (edit, duplicate, delete, reorder). Accepts `scrollToSlide` prop to navigate to a specific slide.
- **AppLayout** manages shared state:
  - `slideDeck: SlideDeck | null` – parsed slides plus CSS/script metadata
  - `rawHtml: string | null` – exact HTML from the AI for debugging views
  - `scrollTarget: { index, key } | null` – coordinates ribbon-to-panel navigation

---

## Key Concepts

### 1. Session Management

Every user interaction is scoped to a session. The frontend maintains `currentSessionId` in `api.ts`:

```typescript
// src/services/api.ts
let currentSessionId: string | null = null;

api.getOrCreateSession()   // Returns existing or creates new
api.setCurrentSessionId()  // For restoring sessions
api.getCurrentSessionId()  // Access current session
```

All API calls that modify state require `session_id`. Sessions are created lazily on first interaction.

### 2. Slide Deck Contract (`src/types/slide.ts`)

```typescript
interface SlideDeck {
  title: string;
  slide_count: number;
  css: string;
  external_scripts: string[];
  scripts: string;
  slides: Slide[];
}

interface Slide {
  index: number;
  slide_id: string;
  html: string;
  scripts: string;
  content_hash?: string;              // SHA256 hash of normalized HTML (for verification persistence)
  verification?: VerificationResult;  // LLM as Judge verification (auto-verified, persisted by content hash)
}
```

Slides are HTML snippets embedded in iframes for preview. The optional `verification` field stores auto-verification accuracy checks using MLflow's LLM as Judge (runs automatically when slides are generated or edited).

### 3. Selection Context (`src/contexts/SelectionContext.tsx`)

- Stores `selectedIndices` and corresponding `Slide[]`
- Enforces contiguous selections via `utils/slideReplacements.ts::isContiguous`
- Shared by Chat + Slide panels so the assistant receives focused context

### 4. Generation Context (`src/contexts/GenerationContext.tsx`)

- Tracks `isGenerating` boolean for navigation locking
- Set by `ChatPanel` during streaming, consumed by `AppLayout`
- Disables navigation buttons, profile selector, and session actions during generation

### 5. Chat Responses (`src/types/message.ts`)

- `ChatResponse` includes messages, `slide_deck`, `raw_html`, and optional `replacement_info`
- `ReplacementInfo` rendered via `ReplacementFeedback` to show slide changes

### 6. View Modes

Parsed tiles, rendered raw HTML (`iframe`), and raw HTML text (`<pre>`). Users can compare parser output vs. model output.

---

## Component Responsibilities

| Path | Responsibility | Backend Touchpoints |
|------|----------------|---------------------|
| `src/components/ChatPanel/ChatPanel.tsx` | Sends prompts via SSE or polling, displays real-time events, loads persisted messages | `api.sendChatMessage`, `api.getSession` |
| `src/components/ChatPanel/ChatInput.tsx` | Textarea with selection badge when context exists | None (props only) |
| `src/components/ChatPanel/MessageList.tsx` & `Message.tsx` | Renders conversation, collapses HTML/tool outputs | None |
<<<<<<< HEAD
| `src/components/SlidePanel/SlidePanel.tsx` | Hosts drag/drop, tabs, per-slide CRUD, auto-verification trigger for unverified slides | `api.getSlides`, `api.reorderSlides`, `api.updateSlide`, `api.duplicateSlide`, `api.deleteSlide`, `api.verifySlide` |
| `src/components/SlidePanel/SlideTile.tsx` | Slide preview, selection button, editor modal, Genie source data button, displays verification badge | Prop callbacks to `SlidePanel`, `api.getGenieLink` |
| `src/components/SlidePanel/VerificationBadge.tsx` | Rating badge, details popup, feedback UI (thumbs up/down), manual re-verify option | `api.verifySlide`, `api.submitVerificationFeedback` |
=======
| `src/components/SlidePanel/SlidePanel.tsx` | Hosts drag/drop, tabs, per-slide CRUD, optimize layout handler | `api.getSlides`, `api.reorderSlides`, `api.updateSlide`, `api.duplicateSlide`, `api.deleteSlide`, `api.sendChatMessage` |
| `src/components/SlidePanel/SlideTile.tsx` | Slide preview, selection button, editor modal trigger, optimize layout button | Prop callbacks to `SlidePanel` |
>>>>>>> 125f6dca
| `src/components/SlidePanel/HTMLEditorModal.tsx` | Monaco editor with validation (requires `<div class="slide">`) | Calls `api.updateSlide` then `api.getSlides` |
| `src/components/SlidePanel/SelectionRibbon.tsx` + `SlideSelection.tsx` | Thumbnail strip with dual interaction: preview click navigates main panel, checkbox toggles selection for chat context | `onSlideNavigate` callback to `AppLayout`, updates `SelectionContext` |
| `src/hooks/useKeyboardShortcuts.ts` | `Esc` clears selection globally | None |
| `src/utils/loadingMessages.ts` | Rotating messages during LLM calls | None |

---

## State & Data Flow

### Initialization

1. `AppLayout` renders with `slideDeck = null`
2. `SelectionProvider` ensures any component can call `useSelection()`
3. Session created lazily via `api.getOrCreateSession()` on first chat

### Generating / Editing Slides

1. User enters prompt in `ChatInput`
2. `handleSendMessage` packages text and optional `slideContext`:
   ```typescript
   slideContext = {
     indices: selectedIndices,
     slide_htmls: selectedSlides.map(s => s.html),
   };
   ```
3. `api.sendMessage` POSTs to `/api/chat`:
   ```json
   {
     "session_id": "abc123",
     "message": "...",
     "slide_context": {
       "indices": [0, 1],
       "slide_htmls": ["<div class=\"slide\">...</div>", "..."]
     }
   }
   ```
4. Response updates `messages`, `slideDeck`, and `rawHtml`
5. `SelectionContext` cleared after fresh slides arrive

### Selecting Slides and Navigation

- **Ribbon navigation:** Clicking a slide preview in `SelectionRibbon` scrolls `SlidePanel` to that slide via `scrollToSlide` prop
- **Ribbon selection:** Clicking a checkbox in `SelectionRibbon` toggles that slide's selection for chat context
- `SelectionRibbon` recomputes on deck changes
- Non-contiguous selections show warning and are ignored
- `SlideTile` action button marks single slides
- `SelectionBadge` in `ChatInput` shows current range with clear option

### Slide Operations

| Operation | API Call | Notes |
|-----------|----------|-------|
| **Reorder** | `api.reorderSlides(newOrder, sessionId)` | Optimistic UI with rollback on failure |
| **Duplicate** | `api.duplicateSlide(index, sessionId)` | Returns full updated deck |
| **Delete** | `api.deleteSlide(index, sessionId)` | Returns full updated deck |
| **Edit HTML** | `api.updateSlide(index, html, sessionId)` | Validates `.slide` wrapper |
| **Optimize Layout** | `api.sendChatMessage(sessionId, message, slideContext)` | Sends optimization prompt with slide context; preserves chart scripts automatically via backend |

### Optimize Layout Feature

The optimize layout feature allows users to automatically fix slide overflow issues while preserving chart functionality:

1. **Trigger**: Click the optimize icon (purple maximize button) on any slide tile
2. **Process**: 
   - Sends chat message "optimize layout not to overflow" with explicit instructions to preserve all `<canvas>` elements and their IDs
   - Includes slide HTML as context
   - Backend preserves original scripts for matching canvas IDs during replacement
3. **Result**: 
   - Slide layout is optimized to prevent overflow
   - Chart elements and their IDs are preserved
   - Original chart scripts are automatically re-attached if canvas IDs match
   - Loading state shown during optimization

The optimization prompt explicitly instructs the agent to:
- Preserve ALL `<canvas>` elements exactly (no modification, removal, or ID changes)
- Only adjust spacing, padding, margins, font sizes, and positioning of non-chart elements
- Maintain 1280x720px slide dimensions
- Not modify any chart-related HTML structure

---

## Backend Interface (`src/services/api.ts`)

### Session Endpoints

| Method | HTTP | Path | Request | Returns |
|--------|------|------|---------|---------|
| `createSession` | POST | `/api/sessions` | `{ title? }` | `Session` |
| `listSessions` | GET | `/api/sessions` | query: `limit` | `{ sessions, count }` |
| `getSession` | GET | `/api/sessions/{id}` | – | `Session` |
| `renameSession` | PATCH | `/api/sessions/{id}` | query: `title` | `Session` |
| `deleteSession` | DELETE | `/api/sessions/{id}` | – | – |

### Chat & Slide Endpoints

| Method | HTTP | Path | Request | Returns |
|--------|------|------|---------|---------|
| `sendMessage` | POST | `/api/chat` | `{ session_id, message, slide_context? }` | `ChatResponse` |
| `streamChat` | POST | `/api/chat/stream` | `{ session_id, message, slide_context? }` | SSE stream |
| `submitChatAsync` | POST | `/api/chat/async` | `{ session_id, message, slide_context? }` | `{ request_id }` |
| `pollChat` | GET | `/api/chat/poll/{id}` | query: `after_message_id` | `PollResponse` |
| `sendChatMessage` | – | – | Auto-selects SSE or polling | Cancel function |
| `healthCheck` | GET | `/api/health` | – | `{ status }` |
| `getSlides` | GET | `/api/sessions/{id}/slides` | – | `{ session_id, slide_deck }` |
| `reorderSlides` | PUT | `/api/slides/reorder` | `{ session_id, new_order }` | `SlideDeck` |
| `updateSlide` | PATCH | `/api/slides/{index}` | `{ session_id, html }` | `Slide` |
| `duplicateSlide` | POST | `/api/slides/{index}/duplicate` | `{ session_id }` | `SlideDeck` |
| `deleteSlide` | DELETE | `/api/slides/{index}` | query: `session_id` | `SlideDeck` |
| `updateSlideVerification` | PATCH | `/api/slides/{index}/verification` | `{ session_id, verification }` | `SlideDeck` |

### Verification Endpoints (LLM as Judge)

| Method | HTTP | Path | Request | Returns |
|--------|------|------|---------|---------|
| `verifySlide` | POST | `/api/verification/{index}` | `{ session_id }` | `VerificationResult` |
| `submitVerificationFeedback` | POST | `/api/verification/{index}/feedback` | `{ session_id, is_positive, rationale?, trace_id? }` | `{ status, message, linked_to_trace }` |
| `getGenieLink` | GET | `/api/verification/genie-link` | query: `session_id` | `{ has_genie_conversation, url?, ... }` |

### Error Handling

Errors bubble up as `ApiError` (status + message). Common statuses:
- **409 Conflict** – session is processing another request (retry after delay)
- **404 Not Found** – session or resource doesn't exist
- **400 Bad Request** – validation failure (e.g., non-contiguous indices)

---

## User Flow Reference

1. **Start session** – Load app, session created on first interaction
2. **Generate baseline deck** – Enter prompt, chat panel shows loading, slides appear
<<<<<<< HEAD
3. **Auto-verification** – LLM as Judge automatically verifies each slide against Genie source data
4. **Navigate slides** – Click slide preview in ribbon to scroll main panel to that slide
5. **Review verification** – Click verification badge for details, provide feedback (👍/👎)
6. **Refine slides** – Use checkbox in ribbon to select contiguous slides for chat context, provide instructions
7. **Manual adjustments** – Edit HTML via modal, duplicate/delete/reorder (edited slides auto-re-verify)
8. **View source data** – Click database icon on slide to open Genie conversation
9. **QA raw output** – Compare raw HTML render vs parsed slides
=======
3. **Navigate slides** – Click slide preview in ribbon to scroll main panel to that slide
4. **Refine slides** – Use checkbox in ribbon to select contiguous slides for chat context, provide instructions
5. **Optimize layout** – Click optimize icon on slide tile to automatically fix overflow while preserving charts
6. **Manual adjustments** – Edit HTML via modal, duplicate/delete/reorder
7. **QA raw output** – Compare raw HTML render vs parsed slides
>>>>>>> 125f6dca

---

## Notes for Contributors & AI Agents

- **Single source of truth:** Backend responses are canonical. Refetch after mutations.
- **Selection integrity:** Always preserve contiguity when setting selections programmatically.
- **Script safety:** `SlideTile` wraps scripts in try/catch for graceful chart failures.
- **Script preservation:** Backend automatically preserves chart scripts when canvas IDs match during slide replacement (e.g., optimize layout).
- **Validation:** `HTMLEditorModal` requires `<div class="slide">` wrapper.
- **Session scope:** All operations require valid session ID. Handle 409 with retry/wait UX.
- **Loading UX:** `getRotatingLoadingMessage` keeps UI responsive during long LLM calls.
- **Optimize layout:** Preserves chart functionality by maintaining canvas IDs and automatically re-attaching scripts.

---

## Extending / Debugging Checklist

1. **New backend call?** Add to `api.ts`, type response in `src/types`, maintain `ApiError` semantics.
2. **Adding shared state?** Use contexts/hooks like `SelectionContext` to avoid prop drilling.
3. **Instrumenting events?** `ChatPanel` is the choke point for AI interactions.
4. **AI agent automation:** Favor SelectionRibbon for multi-select, obey view toggles.
5. **Docs sync:** Update this file and related docs when introducing new paradigms.

---

## Cross-References

- [Backend Overview](backend-overview.md) – FastAPI routes and agent lifecycle
- [LLM as Judge Verification](llm-as-judge-verification.md) – Auto slide accuracy verification and human feedback collection
- [Real-Time Streaming](real-time-streaming.md) – SSE events and conversation persistence
- [Multi-User Concurrency](multi-user-concurrency.md) – session locking and async handling
- [Slide Parser & Script Management](slide-parser-and-script-management.md) – HTML parsing and Chart.js reconciliation<|MERGE_RESOLUTION|>--- conflicted
+++ resolved
@@ -107,14 +107,11 @@
 | `src/components/ChatPanel/ChatPanel.tsx` | Sends prompts via SSE or polling, displays real-time events, loads persisted messages | `api.sendChatMessage`, `api.getSession` |
 | `src/components/ChatPanel/ChatInput.tsx` | Textarea with selection badge when context exists | None (props only) |
 | `src/components/ChatPanel/MessageList.tsx` & `Message.tsx` | Renders conversation, collapses HTML/tool outputs | None |
-<<<<<<< HEAD
 | `src/components/SlidePanel/SlidePanel.tsx` | Hosts drag/drop, tabs, per-slide CRUD, auto-verification trigger for unverified slides | `api.getSlides`, `api.reorderSlides`, `api.updateSlide`, `api.duplicateSlide`, `api.deleteSlide`, `api.verifySlide` |
 | `src/components/SlidePanel/SlideTile.tsx` | Slide preview, selection button, editor modal, Genie source data button, displays verification badge | Prop callbacks to `SlidePanel`, `api.getGenieLink` |
 | `src/components/SlidePanel/VerificationBadge.tsx` | Rating badge, details popup, feedback UI (thumbs up/down), manual re-verify option | `api.verifySlide`, `api.submitVerificationFeedback` |
-=======
 | `src/components/SlidePanel/SlidePanel.tsx` | Hosts drag/drop, tabs, per-slide CRUD, optimize layout handler | `api.getSlides`, `api.reorderSlides`, `api.updateSlide`, `api.duplicateSlide`, `api.deleteSlide`, `api.sendChatMessage` |
 | `src/components/SlidePanel/SlideTile.tsx` | Slide preview, selection button, editor modal trigger, optimize layout button | Prop callbacks to `SlidePanel` |
->>>>>>> 125f6dca
 | `src/components/SlidePanel/HTMLEditorModal.tsx` | Monaco editor with validation (requires `<div class="slide">`) | Calls `api.updateSlide` then `api.getSlides` |
 | `src/components/SlidePanel/SelectionRibbon.tsx` + `SlideSelection.tsx` | Thumbnail strip with dual interaction: preview click navigates main panel, checkbox toggles selection for chat context | `onSlideNavigate` callback to `AppLayout`, updates `SelectionContext` |
 | `src/hooks/useKeyboardShortcuts.ts` | `Esc` clears selection globally | None |
@@ -246,7 +243,6 @@
 
 1. **Start session** – Load app, session created on first interaction
 2. **Generate baseline deck** – Enter prompt, chat panel shows loading, slides appear
-<<<<<<< HEAD
 3. **Auto-verification** – LLM as Judge automatically verifies each slide against Genie source data
 4. **Navigate slides** – Click slide preview in ribbon to scroll main panel to that slide
 5. **Review verification** – Click verification badge for details, provide feedback (👍/👎)
@@ -254,13 +250,6 @@
 7. **Manual adjustments** – Edit HTML via modal, duplicate/delete/reorder (edited slides auto-re-verify)
 8. **View source data** – Click database icon on slide to open Genie conversation
 9. **QA raw output** – Compare raw HTML render vs parsed slides
-=======
-3. **Navigate slides** – Click slide preview in ribbon to scroll main panel to that slide
-4. **Refine slides** – Use checkbox in ribbon to select contiguous slides for chat context, provide instructions
-5. **Optimize layout** – Click optimize icon on slide tile to automatically fix overflow while preserving charts
-6. **Manual adjustments** – Edit HTML via modal, duplicate/delete/reorder
-7. **QA raw output** – Compare raw HTML render vs parsed slides
->>>>>>> 125f6dca
 
 ---
 
