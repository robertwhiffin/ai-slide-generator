--- conflicted
+++ resolved
@@ -30,9 +30,6 @@
 
 # Logs
 *.log
-<<<<<<< HEAD
-node_modules
-=======
 
 # Node.js / React / Frontend
 frontend/slide-generator-frontend/node_modules/
@@ -120,5 +117,4 @@
 backend/__pycache__/
 backend/*.pyc
 backend/.env
-venv/
->>>>>>> 22b2e2e9
+venv/