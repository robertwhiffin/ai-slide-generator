--- conflicted
+++ resolved
@@ -39,7 +39,6 @@
 pyyaml==6.0.1
 pandas==2.3.3
 
-<<<<<<< HEAD
 # PowerPoint export
 python-pptx==0.6.23
 
@@ -47,7 +46,5 @@
 playwright==1.48.0
 
 # Note: Development dependencies are in requirements-dev.txt
-=======
 # Note: Development dependencies are in pyproject.toml [project.optional-dependencies.dev]
-# Install with: uv sync --all-extras
->>>>>>> 70a884e0
+# Install with: uv sync --all-extras